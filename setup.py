--- conflicted
+++ resolved
@@ -93,29 +93,6 @@
 class BuildFailed(Exception):
     pass
 
-<<<<<<< HEAD
-try:
-    # try to use Cython if present
-    from Cython.Distutils import build_ext
-except ImportError:
-    # else try to build from existing .c file
-    from setuptools.command.build_ext import build_ext as distutils_build_ext
-
-    class build_ext(distutils_build_ext):
-        # This class allows C extension building to fail.
-
-        def run(self):
-            try:
-                distutils_build_ext.run(self)
-            except DistutilsPlatformError, x:
-                raise BuildFailed(x)
-
-        def build_extension(self, ext):
-            try:
-                distutils_build_ext.build_extension(self, ext)
-            except ext_errors, x:
-                raise BuildFailed(x)
-=======
 class build_ext(distutils_build_ext):
     # This class allows C extension building to fail.
 
@@ -130,7 +107,6 @@
             distutils_build_ext.build_extension(self, ext)
         except ext_errors, x:
             raise BuildFailed(x)
->>>>>>> 29b103ed
 
 if (hasattr(platform, 'python_implementation')
     and platform.python_implementation() == 'PyPy'):
