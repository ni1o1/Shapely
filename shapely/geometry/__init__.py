"""Geometry classes and factories
"""

<<<<<<< HEAD
from .geo import box, shape, asShape, mapping
from .point import Point, asPoint
from .linestring import LineString, asLineString
from .polygon import Polygon, asPolygon
from .multipoint import MultiPoint, asMultiPoint
from .multilinestring import MultiLineString, asMultiLineString
from .multipolygon import MultiPolygon, asMultiPolygon
from .collection import GeometryCollection
=======
from base import CAP_STYLE, JOIN_STYLE
from geo import box, shape, asShape, mapping
from point import Point, asPoint
from linestring import LineString, asLineString
from polygon import Polygon, asPolygon, LinearRing, asLinearRing
from multipoint import MultiPoint, asMultiPoint
from multilinestring import MultiLineString, asMultiLineString
from multipolygon import MultiPolygon, asMultiPolygon
from collection import GeometryCollection
>>>>>>> 93681fec

__all__ = [
    'box', 'shape', 'asShape', 'Point', 'asPoint', 'LineString', 'asLineString',
    'Polygon', 'asPolygon', 'MultiPoint', 'asMultiPoint',
    'MultiLineString', 'asMultiLineString', 'MultiPolygon', 'asMultiPolygon',
    'GeometryCollection', 'mapping', 'LinearRing', 'asLinearRing',
    'CAP_STYLE', 'JOIN_STYLE'
    ]<|MERGE_RESOLUTION|>--- conflicted
+++ resolved
@@ -1,31 +1,22 @@
 """Geometry classes and factories
 """
 
-<<<<<<< HEAD
+from .base import CAP_STYLE, JOIN_STYLE
 from .geo import box, shape, asShape, mapping
 from .point import Point, asPoint
 from .linestring import LineString, asLineString
-from .polygon import Polygon, asPolygon
+from .polygon import Polygon, asPolygon, LinearRing, asLinearRing
 from .multipoint import MultiPoint, asMultiPoint
 from .multilinestring import MultiLineString, asMultiLineString
 from .multipolygon import MultiPolygon, asMultiPolygon
 from .collection import GeometryCollection
-=======
-from base import CAP_STYLE, JOIN_STYLE
-from geo import box, shape, asShape, mapping
-from point import Point, asPoint
-from linestring import LineString, asLineString
-from polygon import Polygon, asPolygon, LinearRing, asLinearRing
-from multipoint import MultiPoint, asMultiPoint
-from multilinestring import MultiLineString, asMultiLineString
-from multipolygon import MultiPolygon, asMultiPolygon
-from collection import GeometryCollection
->>>>>>> 93681fec
 
 __all__ = [
-    'box', 'shape', 'asShape', 'Point', 'asPoint', 'LineString', 'asLineString',
+    'box', 'shape', 'asShape', 'Point', 'asPoint',
+    'LineString', 'asLineString',
     'Polygon', 'asPolygon', 'MultiPoint', 'asMultiPoint',
-    'MultiLineString', 'asMultiLineString', 'MultiPolygon', 'asMultiPolygon',
+    'MultiLineString', 'asMultiLineString',
+    'MultiPolygon', 'asMultiPolygon',
     'GeometryCollection', 'mapping', 'LinearRing', 'asLinearRing',
     'CAP_STYLE', 'JOIN_STYLE'
-    ]+]